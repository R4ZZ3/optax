--- conflicted
+++ resolved
@@ -34,6 +34,7 @@
     dict(opt_name='adamw', opt_kwargs=dict(learning_rate=1e-1)),
     dict(opt_name='adamax', opt_kwargs=dict(learning_rate=1e-1)),
     dict(opt_name='adamaxw', opt_kwargs=dict(learning_rate=1e-1)),
+    dict(opt_name='amsgrad', opt=lambda: alias.amsgrad(1e-1)),
     dict(opt_name='lars', opt_kwargs=dict(learning_rate=1.0)),
     dict(opt_name='lamb', opt_kwargs=dict(learning_rate=1e-3)),
     dict(opt_name='noisy_sgd', opt_kwargs=dict(learning_rate=1e-3, eta=1e-4)),
@@ -96,40 +97,7 @@
 class AliasTest(chex.TestCase):
 
   @parameterized.product(
-<<<<<<< HEAD
-      (
-          dict(opt_name='sgd', opt=lambda: alias.sgd(1e-3, 0.9)),
-          dict(opt_name='adafactor', opt=lambda: alias.adafactor(5e-3)),
-          dict(opt_name='adagrad', opt=lambda: alias.adagrad(1.0)),
-          dict(opt_name='adam', opt=lambda: alias.adam(1e-1)),
-          dict(opt_name='amsgrad', opt=lambda: alias.amsgrad(1e-1)),
-          dict(opt_name='adamw', opt=lambda: alias.adamw(1e-1)),
-          dict(opt_name='adamax', opt=lambda: alias.adam(1e-1)),
-          dict(opt_name='adamaxw', opt=lambda: alias.adamw(1e-1)),
-          dict(opt_name='lars', opt=lambda: alias.lars(1.0)),
-          dict(opt_name='lamb', opt=lambda: alias.lamb(1e-3)),
-          dict(
-              opt_name='noisy_sgd',
-              opt=lambda: alias.noisy_sgd(1e-3, eta=1e-4)),
-          dict(
-              opt_name='optimistic_gradient_descent',
-              opt=lambda: alias.optimistic_gradient_descent(2e-3, 0.7, 0.1)),
-          dict(opt_name='rmsprop', opt=lambda: alias.rmsprop(5e-3)),
-          dict(
-              opt_name='rmsprop_momentum',
-              opt=lambda: alias.rmsprop(5e-3, momentum=0.9)),
-          dict(opt_name='fromage', opt=lambda: alias.fromage(5e-3)),
-          dict(opt_name='adabelief', opt=lambda: alias.adabelief(1e-2)),
-          dict(opt_name='radam', opt=lambda: alias.radam(5e-3)),
-          dict(opt_name='sm3', opt=lambda: alias.sm3(1.0)),
-          dict(opt_name='yogi', opt=lambda: alias.yogi(1e-1)),
-          dict(
-              opt_name='dpsgd',
-              opt=lambda: alias.dpsgd(1e-3, 10.0, 0.001, 0, 0.2)),
-      ),
-=======
       _OPTIMIZERS_UNDER_TEST,
->>>>>>> 7063ce80
       target=(_setup_parabola, _setup_rosenbrock),
       dtype=(jnp.float32, jnp.complex64),
   )
